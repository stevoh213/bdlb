--- conflicted
+++ resolved
@@ -10,7 +10,7 @@
 import History from "./pages/History";
 import Settings from "./pages/Settings";
 import Metrics from "./pages/Metrics";
-import ImportPage from "./pages/ImportPage"; // Added ImportPage
+import ImportPage from "./pages/ImportPage";
 import NotFound from "./pages/NotFound";
 import BetaFeaturesPage from "./pages/BetaFeaturesPage";
 import VoiceLogsPage from "./pages/VoiceLogsPage";
@@ -43,13 +43,10 @@
             <Route path="/history" element={<History />} />
             <Route path="/metrics" element={<Metrics />} />
             <Route path="/settings" element={<Settings />} />
-<<<<<<< HEAD
+            <Route path="/import" element={<ImportPage />} />
             <Route path="/beta-features" element={<BetaFeaturesPage />} />
             <Route path="/voice-logs" element={<VoiceLogsPage />} />
             <Route path="/voice-logs/review/:previewId" element={<VoiceLogReviewPage />} />
-=======
-            <Route path="/import" element={<ImportPage />} /> {/* Added import route */}
->>>>>>> c0f553f1
             <Route path="*" element={<NotFound />} />
           </Routes>
         </main>
